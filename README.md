--- conflicted
+++ resolved
@@ -97,21 +97,6 @@
   - addErrorHandler 添加处理程序，该处理程序将在应用在生命周期函数或激活函数期间每次抛出错误时调用。当没有错误处理程序时，single-spa 将错误抛出到窗口
   - removeErrorHandler 删除给定的错误处理程序函数。
   - mountRootParcel 将会创建并挂载一个 single-spa parcel.注意:Parcel 不会自动卸载。卸载需要手动触发。
-
-<<<<<<< HEAD
-#### 微前端的一些基本概念
-
-- 在 single-spa 中，有以下三种微前端类型：
-
-  - single-spa applications:为一组特定路由渲染组件的微前端。
-  - single-spa parcels(沙箱): 不受路由控制，渲染组件的微前端。
-  - utility modules: 非渲染组件，用于暴露共享 javascript 逻辑的微前端。
-
-- JS 中的沙箱创建方式有哪些?
-
-- “挂载”(mounted)的概念指的是被注册的应用内容是否已展示在 DOM 上
-=======
->>>>>>> 5ee4ba18
 
 - 在一个 single-spa 页面，注册的应用会经过下载(loaded)、初始化(initialized)、被挂载(mounted)、卸载(unmounted)和 unloaded（被移除）等过程。
 
